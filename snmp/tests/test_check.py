# (C) Datadog, Inc. 2018
# All rights reserved
# Licensed under Simplified BSD License (see LICENSE)

import ipaddress
import os
import socket
import time

import mock
import pysnmp_mibs
import pytest
import yaml

from datadog_checks import snmp
from datadog_checks.base import ConfigurationError
from datadog_checks.dev import temp_dir
from datadog_checks.snmp import SnmpCheck

from . import common

pytestmark = pytest.mark.usefixtures("dd_environment")


def test_command_generator():
    """
    Command generator's parameters should match init_config
    """
    instance = common.generate_instance_config(common.CONSTRAINED_OID)
    check = SnmpCheck('snmp', common.MIBS_FOLDER, [instance])
    config = check._config

    # Test command generator MIB source
    mib_folders = config.snmp_engine.getMibBuilder().getMibSources()
    full_path_mib_folders = [f.fullPath() for f in mib_folders]
    assert check.ignore_nonincreasing_oid is False  # Default value

    check = SnmpCheck('snmp', common.IGNORE_NONINCREASING_OID, [instance])
    assert check.ignore_nonincreasing_oid

    assert common.MIBS_FOLDER["mibs_folder"] in full_path_mib_folders


def test_type_support(aggregator):
    """
    Support expected types
    """
    metrics = common.SUPPORTED_METRIC_TYPES + common.UNSUPPORTED_METRICS
    instance = common.generate_instance_config(metrics)
    check = common.create_check(instance)

    check.check(instance)

    # Test metrics
    for metric in common.SUPPORTED_METRIC_TYPES:
        metric_name = "snmp." + metric['name']
        aggregator.assert_metric(metric_name, tags=common.CHECK_TAGS, count=1)
    for metric in common.UNSUPPORTED_METRICS:
        metric_name = "snmp." + metric['name']
        aggregator.assert_metric(metric_name, tags=common.CHECK_TAGS, count=0)

    # Test service check
    aggregator.assert_service_check("snmp.can_check", status=SnmpCheck.OK, tags=common.CHECK_TAGS, at_least=1)

    aggregator.all_metrics_asserted()


def test_transient_error(aggregator):
    instance = common.generate_instance_config(common.SUPPORTED_METRIC_TYPES)
    check = common.create_check(instance)

    with mock.patch.object(check, 'raise_on_error_indication', side_effect=RuntimeError):
        check.check(instance)

    aggregator.assert_service_check("snmp.can_check", status=SnmpCheck.CRITICAL, tags=common.CHECK_TAGS, at_least=1)

    check.check(instance)
    aggregator.assert_service_check("snmp.can_check", status=SnmpCheck.OK, tags=common.CHECK_TAGS, at_least=1)


def test_snmpget(aggregator):
    """
    When failing with 'snmpget' command, SNMP check falls back to 'snmpgetnext'

        > snmpget -v2c -c public localhost:11111 1.3.6.1.2.1.25.6.3.1.4
        iso.3.6.1.2.1.25.6.3.1.4 = No Such Instance currently exists at this OID
        > snmpgetnext -v2c -c public localhost:11111 1.3.6.1.2.1.25.6.3.1.4
        iso.3.6.1.2.1.25.6.3.1.4.0 = INTEGER: 4
    """
    instance = common.generate_instance_config(common.PLAY_WITH_GET_NEXT_METRICS)
    check = common.create_check(instance)

    check.check(instance)

    # Test metrics
    for metric in common.PLAY_WITH_GET_NEXT_METRICS:
        metric_name = "snmp." + metric['name']
        aggregator.assert_metric(metric_name, tags=common.CHECK_TAGS, at_least=1)

    # Test service check
    aggregator.assert_service_check("snmp.can_check", status=SnmpCheck.OK, tags=common.CHECK_TAGS, at_least=1)

    aggregator.all_metrics_asserted()


def test_snmp_getnext_call():
    instance = common.generate_instance_config(common.PLAY_WITH_GET_NEXT_METRICS)
    instance['snmp_version'] = 1
    check = common.create_check(instance)

    # Test that we invoke next with the correct keyword arguments that are hard to test otherwise
    with mock.patch("datadog_checks.snmp.snmp.hlapi.nextCmd") as nextCmd:

        check.check(instance)
        _, kwargs = nextCmd.call_args
        assert ("ignoreNonIncreasingOid", False) in kwargs.items()
        assert ("lexicographicMode", False) in kwargs.items()

        check = SnmpCheck('snmp', common.IGNORE_NONINCREASING_OID, [instance])
        check.check(instance)
        _, kwargs = nextCmd.call_args
        assert ("ignoreNonIncreasingOid", True) in kwargs.items()
        assert ("lexicographicMode", False) in kwargs.items()


def test_custom_mib(aggregator):
    instance = common.generate_instance_config(common.DUMMY_MIB_OID)
    instance["community_string"] = "dummy"

    check = SnmpCheck('snmp', common.MIBS_FOLDER, [instance])
    check.check(instance)

    # Test metrics
    for metric in common.DUMMY_MIB_OID:
        metric_name = "snmp." + (metric.get('name') or metric.get('symbol'))
        aggregator.assert_metric(metric_name, tags=common.CHECK_TAGS, at_least=1)

    # Test service check
    aggregator.assert_service_check("snmp.can_check", status=SnmpCheck.OK, tags=common.CHECK_TAGS, at_least=1)


def test_scalar(aggregator):
    """
    Support SNMP scalar objects
    """
    instance = common.generate_instance_config(common.SCALAR_OBJECTS)
    check = common.create_check(instance)

    check.check(instance)

    # Test metrics
    for metric in common.SCALAR_OBJECTS:
        metric_name = "snmp." + (metric.get('name') or metric.get('symbol'))
        aggregator.assert_metric(metric_name, tags=common.CHECK_TAGS, count=1)

    # Test service check
    aggregator.assert_service_check("snmp.can_check", status=SnmpCheck.OK, tags=common.CHECK_TAGS, at_least=1)

    aggregator.all_metrics_asserted()


def test_enforce_constraint(aggregator):
    instance = common.generate_instance_config(common.CONSTRAINED_OID)
    instance["community_string"] = "constraint"
    instance["enforce_mib_constraints"] = True
    check = common.create_check(instance)

    check.check(instance)

    aggregator.assert_service_check("snmp.can_check", status=SnmpCheck.CRITICAL, tags=common.CHECK_TAGS, at_least=1)

    assert "failed at: ValueConstraintError" in aggregator.service_checks("snmp.can_check")[0].message


def test_unenforce_constraint(aggregator):
    """
    Allow ignoring constraints
    """
    instance = common.generate_instance_config(common.CONSTRAINED_OID)
    instance["community_string"] = "constraint"
    instance["enforce_mib_constraints"] = False
    check = common.create_check(instance)
    check.check(instance)

    # Test metrics
    for metric in common.CONSTRAINED_OID:
        metric_name = "snmp." + (metric.get('name') or metric.get('symbol'))
        aggregator.assert_metric(metric_name, tags=common.CHECK_TAGS, count=1)

    # Test service check
    aggregator.assert_service_check("snmp.can_check", status=SnmpCheck.OK, tags=common.CHECK_TAGS, at_least=1)

    aggregator.all_metrics_asserted()


def test_table(aggregator):
    """
    Support SNMP tabular objects
    """
    instance = common.generate_instance_config(common.TABULAR_OBJECTS)
    check = common.create_check(instance)

    check.check(instance)

    # Test metrics
    for symbol in common.TABULAR_OBJECTS[0]['symbols']:
        metric_name = "snmp." + symbol
        aggregator.assert_metric(metric_name, at_least=1)
        aggregator.assert_metric_has_tag(metric_name, common.CHECK_TAGS[0], at_least=1)

        for mtag in common.TABULAR_OBJECTS[0]['metric_tags']:
            tag = mtag['tag']
            aggregator.assert_metric_has_tag_prefix(metric_name, tag, at_least=1)

    # Test service check
    aggregator.assert_service_check("snmp.can_check", status=SnmpCheck.OK, tags=common.CHECK_TAGS, at_least=1)

    aggregator.all_metrics_asserted()


def test_table_v3_MD5_DES(aggregator):
    """
    Support SNMP V3 priv modes: MD5 + DES
    """
    # build multiple confgs
    auth = 'MD5'
    priv = 'DES'
    name = 'instance_{}_{}'.format(auth, priv)

    instance = common.generate_v3_instance_config(
        common.TABULAR_OBJECTS,
        name=name,
        user='datadog{}{}'.format(auth.upper(), priv.upper()),
        auth=common.AUTH_PROTOCOLS[auth],
        auth_key=common.AUTH_KEY,
        priv=common.PRIV_PROTOCOLS[priv],
        priv_key=common.PRIV_KEY,
    )
    check = common.create_check(instance)

    check.check(instance)

    # Test metrics
    for symbol in common.TABULAR_OBJECTS[0]['symbols']:
        metric_name = "snmp." + symbol
        aggregator.assert_metric(metric_name, at_least=1)
        aggregator.assert_metric_has_tag(metric_name, common.CHECK_TAGS[0], at_least=1)

        for mtag in common.TABULAR_OBJECTS[0]['metric_tags']:
            tag = mtag['tag']
            aggregator.assert_metric_has_tag_prefix(metric_name, tag, at_least=1)

    # Test service check
    aggregator.assert_service_check("snmp.can_check", status=SnmpCheck.OK, tags=common.CHECK_TAGS, at_least=1)

    aggregator.all_metrics_asserted()


def test_table_v3_MD5_AES(aggregator):
    """
    Support SNMP V3 priv modes: MD5 + AES
    """
    # build multiple confgs
    auth = 'MD5'
    priv = 'AES'
    name = 'instance_{}_{}'.format(auth, priv)

    instance = common.generate_v3_instance_config(
        common.TABULAR_OBJECTS,
        name=name,
        user='datadog{}{}'.format(auth.upper(), priv.upper()),
        auth=common.AUTH_PROTOCOLS[auth],
        auth_key=common.AUTH_KEY,
        priv=common.PRIV_PROTOCOLS[priv],
        priv_key=common.PRIV_KEY,
    )
    check = common.create_check(instance)

    check.check(instance)

    # Test metrics
    for symbol in common.TABULAR_OBJECTS[0]['symbols']:
        metric_name = "snmp." + symbol
        aggregator.assert_metric(metric_name, at_least=1)
        aggregator.assert_metric_has_tag(metric_name, common.CHECK_TAGS[0], at_least=1)

        for mtag in common.TABULAR_OBJECTS[0]['metric_tags']:
            tag = mtag['tag']
            aggregator.assert_metric_has_tag_prefix(metric_name, tag, at_least=1)

    # Test service check
    aggregator.assert_service_check("snmp.can_check", status=SnmpCheck.OK, tags=common.CHECK_TAGS, at_least=1)

    aggregator.all_metrics_asserted()


def test_table_v3_SHA_DES(aggregator):
    """
    Support SNMP V3 priv modes: SHA + DES
    """
    # build multiple confgs
    auth = 'SHA'
    priv = 'DES'
    name = 'instance_{}_{}'.format(auth, priv)
    instance = common.generate_v3_instance_config(
        common.TABULAR_OBJECTS,
        name=name,
        user='datadog{}{}'.format(auth.upper(), priv.upper()),
        auth=common.AUTH_PROTOCOLS[auth],
        auth_key=common.AUTH_KEY,
        priv=common.PRIV_PROTOCOLS[priv],
        priv_key=common.PRIV_KEY,
    )
    check = common.create_check(instance)

    check.check(instance)

    # Test metrics
    for symbol in common.TABULAR_OBJECTS[0]['symbols']:
        metric_name = "snmp." + symbol
        aggregator.assert_metric(metric_name, at_least=1)
        aggregator.assert_metric_has_tag(metric_name, common.CHECK_TAGS[0], at_least=1)

        for mtag in common.TABULAR_OBJECTS[0]['metric_tags']:
            tag = mtag['tag']
            aggregator.assert_metric_has_tag_prefix(metric_name, tag, at_least=1)

    # Test service check
    aggregator.assert_service_check("snmp.can_check", status=SnmpCheck.OK, tags=common.CHECK_TAGS, at_least=1)

    aggregator.all_metrics_asserted()


def test_table_v3_SHA_AES(aggregator):
    """
    Support SNMP V3 priv modes: SHA + AES
    """
    # build multiple confgs
    auth = 'SHA'
    priv = 'AES'
    name = 'instance_{}_{}'.format(auth, priv)
    instance = common.generate_v3_instance_config(
        common.TABULAR_OBJECTS,
        name=name,
        user='datadog{}{}'.format(auth.upper(), priv.upper()),
        auth=common.AUTH_PROTOCOLS[auth],
        auth_key=common.AUTH_KEY,
        priv=common.PRIV_PROTOCOLS[priv],
        priv_key=common.PRIV_KEY,
    )
    check = common.create_check(instance)

    check.check(instance)

    # Test metrics
    for symbol in common.TABULAR_OBJECTS[0]['symbols']:
        metric_name = "snmp." + symbol
        aggregator.assert_metric(metric_name, at_least=1)
        aggregator.assert_metric_has_tag(metric_name, common.CHECK_TAGS[0], at_least=1)

        for mtag in common.TABULAR_OBJECTS[0]['metric_tags']:
            tag = mtag['tag']
            aggregator.assert_metric_has_tag_prefix(metric_name, tag, at_least=1)

    # Test service check
    aggregator.assert_service_check("snmp.can_check", status=SnmpCheck.OK, tags=common.CHECK_TAGS, at_least=1)

    aggregator.all_metrics_asserted()


def test_bulk_table(aggregator):
    instance = common.generate_instance_config(common.BULK_TABULAR_OBJECTS)
    check = common.create_check(instance)

    check.check(instance)

    # Test metrics
    for symbol in common.BULK_TABULAR_OBJECTS[0]['symbols']:
        metric_name = "snmp." + symbol
        aggregator.assert_metric(metric_name, at_least=1)
        aggregator.assert_metric_has_tag(metric_name, common.CHECK_TAGS[0], at_least=1)

        for mtag in common.BULK_TABULAR_OBJECTS[0]['metric_tags']:
            tag = mtag['tag']
            aggregator.assert_metric_has_tag_prefix(metric_name, tag, at_least=1)

    for symbol in common.BULK_TABULAR_OBJECTS[1]['symbols']:
        metric_name = "snmp." + symbol
        aggregator.assert_metric(metric_name, at_least=1)
        aggregator.assert_metric_has_tag(metric_name, common.CHECK_TAGS[0], at_least=1)

    # Test service check
    aggregator.assert_service_check("snmp.can_check", status=SnmpCheck.OK, tags=common.CHECK_TAGS, at_least=1)

    aggregator.all_metrics_asserted()


def test_invalid_metric(aggregator):
    """
    Invalid metrics raise a Warning and a critical service check
    """
    instance = common.generate_instance_config(common.INVALID_METRICS)
    check = common.create_check(instance)
    check.check(instance)

    # Test service check
    aggregator.assert_service_check("snmp.can_check", status=SnmpCheck.CRITICAL, tags=common.CHECK_TAGS, at_least=1)


def test_forcedtype_metric(aggregator):
    """
    Forced Types should be reported as metrics of the forced type
    """
    instance = common.generate_instance_config(common.FORCED_METRICS)
    check = common.create_check(instance)
    check.check(instance)

    for metric in common.FORCED_METRICS:
        metric_name = "snmp." + (metric.get('name') or metric.get('symbol'))
        if metric.get('forced_type') == 'counter':
            # rate will be flushed as a gauge, so count should be 0.
            aggregator.assert_metric(metric_name, tags=common.CHECK_TAGS, count=0, metric_type=aggregator.GAUGE)
        elif metric.get('forced_type') == 'gauge':
            aggregator.assert_metric(metric_name, tags=common.CHECK_TAGS, at_least=1, metric_type=aggregator.GAUGE)

    # Test service check
    aggregator.assert_service_check("snmp.can_check", status=SnmpCheck.OK, tags=common.CHECK_TAGS, at_least=1)

    aggregator.all_metrics_asserted()


def test_invalid_forcedtype_metric(aggregator):
    """
    If a forced type is invalid a warning should be issued + a service check
    should be available
    """
    instance = common.generate_instance_config(common.INVALID_FORCED_METRICS)
    check = common.create_check(instance)

    check.check(instance)

    # Test service check
    aggregator.assert_service_check("snmp.can_check", status=SnmpCheck.WARNING, tags=common.CHECK_TAGS, at_least=1)


def test_scalar_with_tags(aggregator):
    """
    Support SNMP scalar objects with tags
    """
    instance = common.generate_instance_config(common.SCALAR_OBJECTS_WITH_TAGS)
    check = common.create_check(instance)

    check.check(instance)

    # Test metrics
    for metric in common.SCALAR_OBJECTS_WITH_TAGS:
        metric_name = "snmp." + (metric.get('name') or metric.get('symbol'))
        tags = common.CHECK_TAGS + metric.get('metric_tags')
        aggregator.assert_metric(metric_name, tags=tags, count=1)

    # Test service check
    aggregator.assert_service_check("snmp.can_check", status=SnmpCheck.OK, tags=common.CHECK_TAGS, at_least=1)

    aggregator.all_metrics_asserted()


def test_network_failure(aggregator):
    """
    Network failure is reported in service check
    """
    instance = common.generate_instance_config(common.SCALAR_OBJECTS)

    # Change port so connection will fail
    instance['port'] = 162
    check = common.create_check(instance)

    check.check(instance)

    # Test service check
    aggregator.assert_service_check("snmp.can_check", status=SnmpCheck.CRITICAL, tags=common.CHECK_TAGS, at_least=1)

    aggregator.all_metrics_asserted()


def test_cast_metrics(aggregator):
    instance = common.generate_instance_config(common.CAST_METRICS)
    check = common.create_check(instance)

    check.check(instance)
    aggregator.assert_metric('snmp.cpuload1', value=0.06)
    aggregator.assert_metric('snmp.cpuload2', value=0.06)

    aggregator.all_metrics_asserted()


def test_profile(aggregator):
    instance = common.generate_instance_config([])
    instance['profile'] = 'profile1'
    init_config = {'profiles': {'profile1': {'definition': {'metrics': common.SUPPORTED_METRIC_TYPES}}}}
    check = SnmpCheck('snmp', init_config, [instance])
    check.check(instance)

    for metric in common.SUPPORTED_METRIC_TYPES:
        metric_name = "snmp." + metric['name']
        aggregator.assert_metric(metric_name, tags=common.CHECK_TAGS, count=1)
    aggregator.assert_all_metrics_covered()


def test_profile_by_file(aggregator):
    instance = common.generate_instance_config([])
    instance['profile'] = 'profile1'
    with temp_dir() as tmp:
        profile_file = os.path.join(tmp, 'profile1.yaml')
        with open(profile_file, 'w') as f:
            f.write(yaml.safe_dump({'metrics': common.SUPPORTED_METRIC_TYPES}))
        init_config = {'profiles': {'profile1': {'definition_file': profile_file}}}
        check = SnmpCheck('snmp', init_config, [instance])
        check.check(instance)

    for metric in common.SUPPORTED_METRIC_TYPES:
        metric_name = "snmp." + metric['name']
        aggregator.assert_metric(metric_name, tags=common.CHECK_TAGS, count=1)
    aggregator.assert_all_metrics_covered()


def test_profile_sys_object(aggregator):
    instance = common.generate_instance_config([])
    init_config = {
        'profiles': {
            'profile1': {
                'definition': {'metrics': common.SUPPORTED_METRIC_TYPES, 'sysobjectid': '1.3.6.1.4.1.8072.3.2.10'}
            }
        }
    }
    check = SnmpCheck('snmp', init_config, [instance])
    check.check(instance)

    for metric in common.SUPPORTED_METRIC_TYPES:
        metric_name = "snmp." + metric['name']
        aggregator.assert_metric(metric_name, tags=common.CHECK_TAGS, count=1)
    aggregator.assert_all_metrics_covered()


def test_profile_sys_object_prefix(aggregator):
    instance = common.generate_instance_config([])
    init_config = {
        'profiles': {
            'profile1': {
                'definition': {'metrics': common.SUPPORTED_METRIC_TYPES, 'sysobjectid': '1.3.6.1.4.1.8072.3.2.10'}
            },
            'profile2': {'definition': {'metrics': common.CAST_METRICS, 'sysobjectid': '1.3.6.1.4.*'}},
        }
    }
    check = SnmpCheck('snmp', init_config, [instance])
    check.check(instance)

    for metric in common.SUPPORTED_METRIC_TYPES:
        metric_name = "snmp." + metric['name']
        aggregator.assert_metric(metric_name, tags=common.CHECK_TAGS, count=1)
    aggregator.assert_all_metrics_covered()


def test_profile_sys_object_unknown(aggregator):
    """If the fetched sysObjectID is not referenced by any profiles, check fails."""
    instance = common.generate_instance_config([])
    init_config = {
        'profiles': {'profile1': {'definition': {'metrics': common.SUPPORTED_METRIC_TYPES, 'sysobjectid': '1.2.3.4.5'}}}
    }
    check = SnmpCheck('snmp', init_config, [instance])
    check.check(instance)

    aggregator.assert_service_check("snmp.can_check", status=SnmpCheck.CRITICAL, tags=common.CHECK_TAGS, at_least=1)

    aggregator.all_metrics_asserted()


def test_profile_sys_object_no_metrics():
    """If an instance is created without metrics and there is no profile defined, an error is raised."""
    instance = common.generate_instance_config([])
    with pytest.raises(ConfigurationError):
        SnmpCheck('snmp', {}, [instance])


def test_discovery(aggregator):
    host = socket.gethostbyname(common.HOST)
    network = ipaddress.ip_network(u'{}/29'.format(host), strict=False).with_prefixlen
    check_tags = ['snmp_device:{}'.format(host)]
    instance = {
        'name': 'snmp_conf',
        # Make sure the check handles bytes
        'network_address': network.encode('utf-8'),
        'port': common.PORT,
        'community_string': 'public',
    }
    init_config = {
        'profiles': {
            'profile1': {'definition': {'metrics': common.SUPPORTED_METRIC_TYPES, 'sysobjectid': '1.3.6.1.4.1.8072.*'}}
        }
    }
    check = SnmpCheck('snmp', init_config, [instance])
    try:
        for _ in range(30):
            check.check(instance)
            if len(aggregator.metric_names) > 1:
                break
            time.sleep(1)
            aggregator.reset()
    finally:
        check._running = False

    for metric in common.SUPPORTED_METRIC_TYPES:
        metric_name = "snmp." + metric['name']
        aggregator.assert_metric(metric_name, tags=check_tags, count=1)

    aggregator.assert_metric('snmp.discovered_devices_count', tags=['network:{}'.format(network)])
    aggregator.assert_all_metrics_covered()


def test_fetch_mib():
    instance = common.generate_instance_config(common.DUMMY_MIB_OID)
    # Try a small MIB
    instance['metrics'][0]['MIB'] = 'A3COM-AUDL-R1-MIB'
    instance['enforce_mib_constraints'] = False
    # Remove it
    path = os.path.join(os.path.dirname(pysnmp_mibs.__file__), 'A3COM-AUDL-R1-MIB.py')
    # Make sure it doesn't exist
    if os.path.exists(path):
        os.unlink(path)
    pyc = '{}c'.format(path)
    if os.path.exists(pyc):
        os.unlink(pyc)
    SnmpCheck('snmp', common.MIBS_FOLDER, [instance])
    assert os.path.exists(path)


def test_different_mibs(aggregator):
    metrics = [
        {
            'MIB': 'ENTITY-SENSOR-MIB',
            'table': 'entitySensorObjects',
            'symbols': ['entPhySensorValue'],
            'metric_tags': [
                {'tag': 'desc', 'column': 'entLogicalDescr', 'table': 'entLogicalTable', 'MIB': 'ENTITY-MIB'}
            ],
        }
    ]
    instance = common.generate_instance_config(metrics)
    instance['community_string'] = 'entity'
    check = common.create_check(instance)

    check.check(instance)
    aggregator.assert_metric_has_tag_prefix('snmp.entPhySensorValue', 'desc')


def test_different_tables(aggregator):
    metrics = [
        {
            'MIB': 'IF-MIB',
            'table': 'ifTable',
            'symbols': ['ifInOctets', 'ifOutOctets'],
            'metric_tags': [
                {'tag': 'interface', 'column': 'ifDescr'},
                {'tag': 'speed', 'column': 'ifHighSpeed', 'table': 'ifXTable'},
            ],
        }
    ]
    instance = common.generate_instance_config(metrics)
    instance['community_string'] = 'if'
    # Enforce bulk to trigger table usage
    instance['bulk_threshold'] = 1
    instance['enforce_mib_constraints'] = False
    check = common.create_check(instance)

    check.check(instance)
    aggregator.assert_metric_has_tag_prefix('snmp.ifInOctets', 'speed')


def test_f5(aggregator):
    instance = common.generate_instance_config([])
    # We need the full path as we're not in installed mode
    path = os.path.join(os.path.dirname(snmp.__file__), 'data', 'profiles', 'f5-big-ip.yaml')
    instance['community_string'] = 'f5'
    instance['enforce_mib_constraints'] = False

    init_config = {'profiles': {'f5-big-ip': {'definition_file': path}}}
    check = SnmpCheck('snmp', init_config, [instance])

    check.check(instance)

    gauges = [
        'sysStatMemoryTotal',
        'sysStatMemoryUsed',
        'sysGlobalTmmStatMemoryTotal',
        'sysGlobalTmmStatMemoryUsed',
        'sysGlobalHostOtherMemoryTotal',
        'sysGlobalHostOtherMemoryUsed',
        'sysGlobalHostSwapTotal',
        'sysGlobalHostSwapUsed',
        'sysTcpStatOpen',
        'sysTcpStatCloseWait',
        'sysTcpStatFinWait',
        'sysTcpStatTimeWait',
        'sysUdpStatOpen',
        'sysClientsslStatCurConns',
    ]
    counts = [
        'sysTcpStatAccepts',
        'sysTcpStatAcceptfails',
        'sysTcpStatConnects',
        'sysTcpStatConnfails',
        'sysUdpStatAccepts',
        'sysUdpStatAcceptfails',
        'sysUdpStatConnects',
        'sysUdpStatConnfails',
        'sysClientsslStatEncryptedBytesIn',
        'sysClientsslStatEncryptedBytesOut',
        'sysClientsslStatDecryptedBytesIn',
        'sysClientsslStatDecryptedBytesOut',
        'sysClientsslStatHandshakeFailures',
    ]
    cpu_rates = [
        'sysMultiHostCpuUser',
        'sysMultiHostCpuNice',
        'sysMultiHostCpuSystem',
        'sysMultiHostCpuIdle',
        'sysMultiHostCpuIrq',
        'sysMultiHostCpuSoftirq',
        'sysMultiHostCpuIowait',
    ]
    if_gauges = ['ifAdminStatus', 'ifOperStatus']
    if_counts = ['ifHCInOctets', 'ifInErrors', 'ifHCOutOctets', 'ifOutErrors']
    interfaces = ['1.0', 'mgmt', '/Common/internal', '/Common/http-tunnel', '/Common/socks-tunnel']
    for metric in gauges:
        aggregator.assert_metric(
            'snmp.{}'.format(metric), metric_type=aggregator.GAUGE, tags=common.CHECK_TAGS, count=1
        )
    for metric in counts:
        aggregator.assert_metric(
            'snmp.{}'.format(metric), metric_type=aggregator.MONOTONIC_COUNT, tags=common.CHECK_TAGS, count=1
        )
    for metric in cpu_rates:
        aggregator.assert_metric(
            'snmp.{}'.format(metric), metric_type=aggregator.RATE, tags=['cpu:0'] + common.CHECK_TAGS, count=1
        )
        aggregator.assert_metric(
            'snmp.{}'.format(metric), metric_type=aggregator.RATE, tags=['cpu:1'] + common.CHECK_TAGS, count=1
        )
    for metric in if_counts:
        for interface in interfaces:
            aggregator.assert_metric(
                'snmp.{}'.format(metric),
                metric_type=aggregator.MONOTONIC_COUNT,
                tags=['interface:{}'.format(interface)] + common.CHECK_TAGS,
                count=1,
            )
    for metric in if_gauges:
        for interface in interfaces:
            aggregator.assert_metric(
                'snmp.{}'.format(metric),
                metric_type=aggregator.GAUGE,
                tags=['interface:{}'.format(interface)] + common.CHECK_TAGS,
                count=1,
            )
    aggregator.assert_all_metrics_covered()


def test_router(aggregator):
    instance = common.generate_instance_config([])
    # We need the full path as we're not in installed mode
    path = os.path.join(os.path.dirname(snmp.__file__), 'data', 'profiles', 'generic-router.yaml')
    instance['community_string'] = 'network'
    instance['profile'] = 'router'
    instance['enforce_mib_constraints'] = False

    init_config = {'profiles': {'router': {'definition_file': path}}}
    check = SnmpCheck('snmp', init_config, [instance])

    check.check(instance)

    tcp_counts = [
        'tcpActiveOpens',
        'tcpPassiveOpens',
        'tcpAttemptFails',
        'tcpEstabResets',
        'tcpHCInSegs',
        'tcpHCOutSegs',
        'tcpRetransSegs',
        'tcpInErrs',
        'tcpOutRsts',
    ]
    tcp_gauges = ['tcpCurrEstab']
    udp_counts = ['udpHCInDatagrams', 'udpNoPorts', 'udpInErrors', 'udpHCOutDatagrams']
    if_counts = [
        'ifInErrors',
        'ifInDiscards',
        'ifOutErrors',
        'ifOutDiscards',
        'ifHCInOctets',
        'ifHCInUcastPkts',
        'ifHCInMulticastPkts',
        'ifHCInBroadcastPkts',
        'ifHCOutOctets',
        'ifHCOutUcastPkts',
        'ifHCOutMulticastPkts',
        'ifHCOutBroadcastPkts',
    ]
    if_gauges = ['ifAdminStatus', 'ifOperStatus']
    ip_counts = [
        'ipSystemStatsHCInReceives',
        'ipSystemStatsHCInOctets',
        'ipSystemStatsInHdrErrors',
        'ipSystemStatsInNoRoutes',
        'ipSystemStatsInAddrErrors',
        'ipSystemStatsInUnknownProtos',
        'ipSystemStatsInTruncatedPkts',
        'ipSystemStatsHCInForwDatagrams',
        'ipSystemStatsReasmReqds',
        'ipSystemStatsReasmOKs',
        'ipSystemStatsReasmFails',
        'ipSystemStatsInDiscards',
        'ipSystemStatsHCInDelivers',
        'ipSystemStatsHCOutRequests',
        'ipSystemStatsOutNoRoutes',
        'ipSystemStatsHCOutForwDatagrams',
        'ipSystemStatsOutDiscards',
        'ipSystemStatsOutFragReqds',
        'ipSystemStatsOutFragOKs',
        'ipSystemStatsOutFragFails',
        'ipSystemStatsOutFragCreates',
        'ipSystemStatsHCOutTransmits',
        'ipSystemStatsHCOutOctets',
        'ipSystemStatsHCInMcastPkts',
        'ipSystemStatsHCInMcastOctets',
        'ipSystemStatsHCOutMcastPkts',
        'ipSystemStatsHCOutMcastOctets',
        'ipSystemStatsHCInBcastPkts',
        'ipSystemStatsHCOutBcastPkts',
    ]
    ip_if_counts = [
        'ipIfStatsHCInOctets',
        'ipIfStatsInHdrErrors',
        'ipIfStatsInNoRoutes',
        'ipIfStatsInAddrErrors',
        'ipIfStatsInUnknownProtos',
        'ipIfStatsInTruncatedPkts',
        'ipIfStatsHCInForwDatagrams',
        'ipIfStatsReasmReqds',
        'ipIfStatsReasmOKs',
        'ipIfStatsReasmFails',
        'ipIfStatsInDiscards',
        'ipIfStatsHCInDelivers',
        'ipIfStatsHCOutRequests',
        'ipIfStatsHCOutForwDatagrams',
        'ipIfStatsOutDiscards',
        'ipIfStatsOutFragReqds',
        'ipIfStatsOutFragOKs',
        'ipIfStatsOutFragFails',
        'ipIfStatsOutFragCreates',
        'ipIfStatsHCOutTransmits',
        'ipIfStatsHCOutOctets',
        'ipIfStatsHCInMcastPkts',
        'ipIfStatsHCInMcastOctets',
        'ipIfStatsHCOutMcastPkts',
        'ipIfStatsHCOutMcastOctets',
        'ipIfStatsHCInBcastPkts',
        'ipIfStatsHCOutBcastPkts',
    ]
    for interface in ['eth0', 'eth1']:
        tags = ['interface:{}'.format(interface)] + common.CHECK_TAGS
        for metric in if_counts:
            aggregator.assert_metric(
                'snmp.{}'.format(metric), metric_type=aggregator.MONOTONIC_COUNT, tags=tags, count=1
            )
        for metric in if_gauges:
            aggregator.assert_metric('snmp.{}'.format(metric), metric_type=aggregator.GAUGE, tags=tags, count=1)
    for metric in tcp_counts:
        aggregator.assert_metric(
            'snmp.{}'.format(metric), metric_type=aggregator.MONOTONIC_COUNT, tags=common.CHECK_TAGS, count=1
        )
    for metric in tcp_gauges:
        aggregator.assert_metric(
            'snmp.{}'.format(metric), metric_type=aggregator.GAUGE, tags=common.CHECK_TAGS, count=1
        )
    for metric in udp_counts:
        aggregator.assert_metric(
            'snmp.{}'.format(metric), metric_type=aggregator.MONOTONIC_COUNT, tags=common.CHECK_TAGS, count=1
        )
    for version in ['ipv4', 'ipv6']:
        tags = ['ipversion:{}'.format(version)] + common.CHECK_TAGS
        for metric in ip_counts:
            aggregator.assert_metric(
                'snmp.{}'.format(metric), metric_type=aggregator.MONOTONIC_COUNT, tags=tags, count=1
            )
        for metric in ip_if_counts:
            for interface in ['17', '21']:
                tags = ['ipversion:{}'.format(version), 'interface:{}'.format(interface)] + common.CHECK_TAGS
                aggregator.assert_metric(
                    'snmp.{}'.format(metric), metric_type=aggregator.MONOTONIC_COUNT, tags=tags, count=1
                )

    aggregator.assert_all_metrics_covered()


def test_f5_router(aggregator):
    instance = common.generate_instance_config([])
    # We need the full path as we're not in installed mode
    path = os.path.join(os.path.dirname(snmp.__file__), 'data', 'profiles', 'generic-router.yaml')

    # Use the generic profile against the f5 device
    instance['community_string'] = 'f5'
    instance['profile'] = 'router'
    instance['enforce_mib_constraints'] = False

    init_config = {'profiles': {'router': {'definition_file': path}}}
    check = SnmpCheck('snmp', init_config, [instance])

    check.check(instance)

    if_counts = [
        'ifInErrors',
        'ifInDiscards',
        'ifOutErrors',
        'ifOutDiscards',
        'ifHCInOctets',
        'ifHCInUcastPkts',
        'ifHCInMulticastPkts',
        'ifHCInBroadcastPkts',
        'ifHCOutOctets',
        'ifHCOutUcastPkts',
        'ifHCOutMulticastPkts',
        'ifHCOutBroadcastPkts',
    ]
    if_gauges = ['ifAdminStatus', 'ifOperStatus']
    # We only get a subset of metrics
    ip_counts = [
        'ipSystemStatsHCInReceives',
        'ipSystemStatsInHdrErrors',
        'ipSystemStatsOutFragReqds',
        'ipSystemStatsOutFragFails',
        'ipSystemStatsHCOutTransmits',
        'ipSystemStatsReasmReqds',
        'ipSystemStatsHCInMcastPkts',
        'ipSystemStatsReasmFails',
        'ipSystemStatsHCOutMcastPkts',
    ]
    interfaces = ['1.0', 'mgmt', '/Common/internal', '/Common/http-tunnel', '/Common/socks-tunnel']
    for interface in interfaces:
        tags = ['interface:{}'.format(interface)] + common.CHECK_TAGS
        for metric in if_counts:
            aggregator.assert_metric(
                'snmp.{}'.format(metric), metric_type=aggregator.MONOTONIC_COUNT, tags=tags, count=1
            )
        for metric in if_gauges:
            aggregator.assert_metric('snmp.{}'.format(metric), metric_type=aggregator.GAUGE, tags=tags, count=1)
    for version in ['ipv4', 'ipv6']:
        tags = ['ipversion:{}'.format(version)] + common.CHECK_TAGS
        for metric in ip_counts:
            aggregator.assert_metric(
                'snmp.{}'.format(metric), metric_type=aggregator.MONOTONIC_COUNT, tags=tags, count=1
            )

    aggregator.assert_all_metrics_covered()


def test_3850(aggregator):
    instance = common.generate_instance_config([])
    # We need the full path as we're not in installed mode
    path = os.path.join(os.path.dirname(snmp.__file__), 'data', 'profiles', 'cisco-3850.yaml')
    instance['community_string'] = '3850'
    instance['profile'] = 'cisco-3850'
    instance['enforce_mib_constraints'] = False

    init_config = {'profiles': {'cisco-3850': {'definition_file': path}}}
    check = SnmpCheck('snmp', init_config, [instance])

    check.check(instance)

    tcp_counts = [
        'tcpActiveOpens',
        'tcpPassiveOpens',
        'tcpAttemptFails',
        'tcpEstabResets',
        'tcpHCInSegs',
        'tcpHCOutSegs',
        'tcpRetransSegs',
        'tcpInErrs',
        'tcpOutRsts',
    ]
    tcp_gauges = ['tcpCurrEstab']
    udp_counts = ['udpHCInDatagrams', 'udpNoPorts', 'udpInErrors', 'udpHCOutDatagrams']
    if_counts = ['ifInErrors', 'ifInDiscards', 'ifOutErrors', 'ifOutDiscards']
    ifx_counts = [
        'ifHCInOctets',
        'ifHCInUcastPkts',
        'ifHCInMulticastPkts',
        'ifHCInBroadcastPkts',
        'ifHCOutOctets',
        'ifHCOutUcastPkts',
        'ifHCOutMulticastPkts',
        'ifHCOutBroadcastPkts',
    ]
    if_gauges = ['ifAdminStatus', 'ifOperStatus']
    # We're not covering all interfaces
    interfaces = ["GigabitEthernet1/0/{}".format(i) for i in range(1, 48)]
    for interface in interfaces:
        tags = ['interface:{}'.format(interface)] + common.CHECK_TAGS
        for metric in if_counts:
            aggregator.assert_metric(
                'snmp.{}'.format(metric), metric_type=aggregator.MONOTONIC_COUNT, tags=tags, count=1
            )
        for metric in if_gauges:
            aggregator.assert_metric('snmp.{}'.format(metric), metric_type=aggregator.GAUGE, tags=tags, count=1)
    interfaces = ["Gi1/0/{}".format(i) for i in range(1, 48)]
    for interface in interfaces:
        tags = ['interface:{}'.format(interface)] + common.CHECK_TAGS
        for metric in ifx_counts:
            aggregator.assert_metric(
                'snmp.{}'.format(metric), metric_type=aggregator.MONOTONIC_COUNT, tags=tags, count=1
            )
    for metric in tcp_counts:
        aggregator.assert_metric(
            'snmp.{}'.format(metric), metric_type=aggregator.MONOTONIC_COUNT, tags=common.CHECK_TAGS, count=1
        )
    for metric in tcp_gauges:
        aggregator.assert_metric(
            'snmp.{}'.format(metric), metric_type=aggregator.GAUGE, tags=common.CHECK_TAGS, count=1
        )
    for metric in udp_counts:
        aggregator.assert_metric(
            'snmp.{}'.format(metric), metric_type=aggregator.MONOTONIC_COUNT, tags=common.CHECK_TAGS, count=1
        )
    sensors = [1006, 1007, 1008, 2006, 2007, 2008]
    for sensor in sensors:
        tags = ['sensor_id:{}'.format(sensor), 'sensor_type:8'] + common.CHECK_TAGS
        aggregator.assert_metric('snmp.entSensorValue', metric_type=aggregator.GAUGE, tags=tags, count=1)
    fru_metrics = ["cefcFRUPowerAdminStatus", "cefcFRUPowerOperStatus", "cefcFRUCurrent"]
    frus = [1001, 1010, 2001, 2010]
    for fru in frus:
        tags = ['fru:{}'.format(fru)] + common.CHECK_TAGS
        for metric in fru_metrics:
            aggregator.assert_metric('snmp.{}'.format(metric), metric_type=aggregator.GAUGE, tags=tags, count=1)

    cpus = [1000, 2000]
    cpu_metrics = ["cpmCPUTotalMonIntervalValue", "cpmCPUMemoryUsed", "cpmCPUMemoryFree"]
    for cpu in cpus:
        tags = ['cpu:{}'.format(cpu)] + common.CHECK_TAGS
        for metric in cpu_metrics:
            aggregator.assert_metric('snmp.{}'.format(metric), metric_type=aggregator.GAUGE, tags=tags, count=1)
    cie_metrics = ["cieIfLastInTime", "cieIfLastOutTime", "cieIfInputQueueDrops", "cieIfOutputQueueDrops"]
    for interface in interfaces:
        tags = ['interface:{}'.format(interface)] + common.CHECK_TAGS
        for metric in cie_metrics:
            aggregator.assert_metric('snmp.{}'.format(metric), metric_type=aggregator.GAUGE, tags=tags, count=1)
        aggregator.assert_metric('snmp.cieIfResetCount', metric_type=aggregator.MONOTONIC_COUNT, tags=tags, count=1)

    aggregator.assert_all_metrics_covered()


<<<<<<< HEAD
def test_meraki_cloud_controller(aggregator):
    instance = common.generate_instance_config([])
    path = os.path.join(os.path.dirname(snmp.__file__), 'data', 'profiles', 'meraki-cloud-controller.yaml')
    instance['community_string'] = 'meraki-cloud-controller'
    instance['profile'] = 'meraki'
    instance['enforce_mib_constraints'] = False
    init_config = {'profiles': {'meraki': {'definition_file': path}}}
    check = SnmpCheck('snmp', init_config, [instance])
    check.check(instance)
    dev_tags = ['device:Gymnasium', 'product:MR16-HW', 'network:L_NETWORK'] + common.CHECK_TAGS
    aggregator.assert_metric('snmp.devStatus', metric_type=aggregator.GAUGE, tags=dev_tags, count=1)
    aggregator.assert_metric('snmp.devClientCount', metric_type=aggregator.GAUGE, tags=dev_tags, count=1)
    if_tags = ['interface:wifi0', 'index:4'] + common.CHECK_TAGS
    aggregator.assert_metric('snmp.devInterfaceSentPkts', metric_type=aggregator.GAUGE, tags=if_tags, count=1)
    aggregator.assert_metric('snmp.devInterfaceRecvPkts', metric_type=aggregator.GAUGE, tags=if_tags, count=1)
    aggregator.assert_metric('snmp.devInterfaceSentBytes', metric_type=aggregator.GAUGE, tags=if_tags, count=1)
    aggregator.assert_metric('snmp.devInterfaceRecvBytes', metric_type=aggregator.GAUGE, tags=if_tags, count=1)
=======
def test_idrac(aggregator):
    instance = common.generate_instance_config([])
    # We need the full path as we're not in installed mode
    path = os.path.join(os.path.dirname(snmp.__file__), 'data', 'profiles', 'idrac.yaml')
    instance['community_string'] = 'idrac'
    instance['profile'] = 'idrac'
    instance['enforce_mib_constraints'] = False

    init_config = {'profiles': {'idrac': {'definition_file': path}}}
    check = SnmpCheck('snmp', init_config, [instance])

    check.check(instance)

    if_counts = [
        'adapterRxPackets',
        'adapterTxPackets',
        'adapterRxBytes',
        'adapterTxBytes',
        'adapterRxErrors',
        'adapterTxErrors',
        'adapterRxDropped',
        'adapterTxDropped',
        'adapterRxMulticast',
        'adapterCollisions',
    ]
    status_gauges = [
        'systemStateChassisStatus',
        'systemStatePowerUnitStatusRedundancy',
        'systemStatePowerSupplyStatusCombined',
        'systemStateAmperageStatusCombined',
        'systemStateCoolingUnitStatusRedundancy',
        'systemStateCoolingDeviceStatusCombined',
        'systemStateTemperatureStatusCombined',
        'systemStateMemoryDeviceStatusCombined',
        'systemStateChassisIntrusionStatusCombined',
        'systemStatePowerUnitStatusCombined',
        'systemStateCoolingUnitStatusCombined',
        'systemStateProcessorDeviceStatusCombined',
        'systemStateTemperatureStatisticsStatusCombined',
    ]
    disk_gauges = [
        'physicalDiskState',
        'physicalDiskCapacityInMB',
        'physicalDiskUsedSpaceInMB',
        'physicalDiskFreeSpaceInMB',
    ]
    interfaces = ['eth0', 'en1']
    for interface in interfaces:
        tags = ['adapter:{}'.format(interface)] + common.CHECK_TAGS
        for count in if_counts:
            aggregator.assert_metric(
                'snmp.{}'.format(count), metric_type=aggregator.MONOTONIC_COUNT, tags=tags, count=1
            )
    indexes = ['26', '29']
    for index in indexes:
        tags = ['chassis_index:{}'.format(index)] + common.CHECK_TAGS
        for gauge in status_gauges:
            aggregator.assert_metric('snmp.{}'.format(gauge), metric_type=aggregator.GAUGE, tags=tags, count=1)
    powers = ['supply1', 'supply2']
    for power in powers:
        tags = ['supply_name:{}'.format(power)] + common.CHECK_TAGS
        aggregator.assert_metric('snmp.enclosurePowerSupplyState', metric_type=aggregator.GAUGE, tags=tags, count=1)
    disks = ['disk1', 'disk2']
    for disk in disks:
        tags = ['disk_name:{}'.format(disk)] + common.CHECK_TAGS
        for gauge in disk_gauges:
            aggregator.assert_metric('snmp.{}'.format(gauge), metric_type=aggregator.GAUGE, tags=tags, count=1)

    aggregator.assert_all_metrics_covered()
>>>>>>> f79457f0
<|MERGE_RESOLUTION|>--- conflicted
+++ resolved
@@ -1056,7 +1056,6 @@
     aggregator.assert_all_metrics_covered()
 
 
-<<<<<<< HEAD
 def test_meraki_cloud_controller(aggregator):
     instance = common.generate_instance_config([])
     path = os.path.join(os.path.dirname(snmp.__file__), 'data', 'profiles', 'meraki-cloud-controller.yaml')
@@ -1074,7 +1073,8 @@
     aggregator.assert_metric('snmp.devInterfaceRecvPkts', metric_type=aggregator.GAUGE, tags=if_tags, count=1)
     aggregator.assert_metric('snmp.devInterfaceSentBytes', metric_type=aggregator.GAUGE, tags=if_tags, count=1)
     aggregator.assert_metric('snmp.devInterfaceRecvBytes', metric_type=aggregator.GAUGE, tags=if_tags, count=1)
-=======
+
+
 def test_idrac(aggregator):
     instance = common.generate_instance_config([])
     # We need the full path as we're not in installed mode
@@ -1143,5 +1143,4 @@
         for gauge in disk_gauges:
             aggregator.assert_metric('snmp.{}'.format(gauge), metric_type=aggregator.GAUGE, tags=tags, count=1)
 
-    aggregator.assert_all_metrics_covered()
->>>>>>> f79457f0
+    aggregator.assert_all_metrics_covered()